/*
 * Copyright 2020-2021 The NATS Authors
 * Licensed under the Apache License, Version 2.0 (the "License");
 * you may not use this file except in compliance with the License.
 * You may obtain a copy of the License at
 *
 * http://www.apache.org/licenses/LICENSE-2.0
 *
 * Unless required by applicable law or agreed to in writing, software
 * distributed under the License is distributed on an "AS IS" BASIS,
 * WITHOUT WARRANTIES OR CONDITIONS OF ANY KIND, either express or implied.
 * See the License for the specific language governing permissions and
 * limitations under the License.
 */
import { NatsError } from "./error.ts";
import type { MsgHdrs } from "./headers.ts";
import type { Authenticator } from "./authenticator.ts";

export const Empty = new Uint8Array(0);

<<<<<<< HEAD
export const Events = Object.freeze({
  DISCONNECT: "disconnect",
  RECONNECT: "reconnect",
  UPDATE: "update",
  LDM: "ldm",
});
=======
export enum Events {
  DISCONNECT = "disconnect",
  RECONNECT = "reconnect",
  UPDATE = "update",
  LDM = "ldm",
  ERROR = "error",
}
>>>>>>> 44032ab1

export interface Status {
  type: string;
  data: string | ServersChanged;
}

export const DebugEvents = Object.freeze({
  RECONNECTING: "reconnecting",
  PING_TIMER: "pingTimer",
  STALE_CONNECTION: "staleConnection",
});

export const DEFAULT_PORT = 4222;
export const DEFAULT_HOST = "127.0.0.1";
export const DEFAULT_HOSTPORT = `${DEFAULT_HOST}:${DEFAULT_PORT}`;

// DISCONNECT Parameters, 2 sec wait, 10 tries
export const DEFAULT_RECONNECT_TIME_WAIT = 2 * 1000;
export const DEFAULT_MAX_RECONNECT_ATTEMPTS = 10;
export const DEFAULT_JITTER = 100;
export const DEFAULT_JITTER_TLS = 1000;

// Ping interval
export const DEFAULT_PING_INTERVAL = 2 * 60 * 1000; // 2 minutes
export const DEFAULT_MAX_PING_OUT = 2;

export interface ConnectFn {
  (opts: ConnectionOptions): Promise<NatsConnection>;
}

export interface NatsConnection {
  info?: ServerInfo;
  closed(): Promise<void | Error>;
  close(): Promise<void>;
  publish(subject: string, data?: Uint8Array, options?: PublishOptions): void;
  subscribe(subject: string, opts?: SubscriptionOptions): Subscription;
  request(
    subject: string,
    data?: Uint8Array,
    opts?: RequestOptions,
  ): Promise<Msg>;
  flush(): Promise<void>;
  drain(): Promise<void>;
  isClosed(): boolean;
  isDraining(): boolean;
  getServer(): string;
  status(): AsyncIterable<Status>;
  stats(): Stats;
}

export interface ConnectionOptions {
  authenticator?: Authenticator;
  debug?: boolean;
  headers?: boolean;
  maxPingOut?: number;
  maxReconnectAttempts?: number;
  name?: string;
  noEcho?: boolean;
  noRandomize?: boolean;
  noResponders?: boolean;
  pass?: string;
  pedantic?: boolean;
  pingInterval?: number;
  port?: number;
  reconnect?: boolean;
  reconnectDelayHandler?: () => number;
  reconnectJitter?: number;
  reconnectJitterTLS?: number;
  reconnectTimeWait?: number;
  servers?: Array<string> | string;
  timeout?: number;
  tls?: TlsOptions;
  token?: string;
  user?: string;
  verbose?: boolean;
  waitOnFirstConnect?: boolean;
  ignoreClusterUpdates?: boolean;
}

// these may not be supported on all environments
export interface TlsOptions {
  certFile?: string;
  caFile?: string;
  keyFile?: string;
}

export interface Msg {
  subject: string;
  sid: number;
  reply?: string;
  data: Uint8Array;
  headers?: MsgHdrs;

  respond(data?: Uint8Array, opts?: PublishOptions): boolean;
}

export interface SubscriptionOptions {
  queue?: string;
  max?: number;
  timeout?: number;
  callback?: (err: NatsError | null, msg: Msg) => void;
}

export interface Base {
  subject: string;
  callback: (error: NatsError | null, msg: Msg) => void;
  received: number;
  timeout?: number | null;
  max?: number | undefined;
  draining: boolean;
}

export interface ServerInfo {
  auth_required?: boolean;
  client_id: number;
  client_ip?: string;
  connect_urls?: string[];
  git_commit?: string;
  go: string;
  headers?: boolean;
  host: string;
  jetstream?: boolean;
  ldm?: boolean;
  max_payload: number;
  nonce?: string;
  port: number;
  proto: number;
  server_id: string;
  server_name: string;
  tls_available?: boolean;
  tls_required?: boolean;
  tls_verify?: boolean;
  version: string;
}

export interface Server {
  hostname: string;
  port: number;
  listen: string;
  src: string;
  tlsName: string;
}

export interface ServersChanged {
  readonly added: string[];
  readonly deleted: string[];
}

export interface Subscription extends AsyncIterable<Msg> {
  unsubscribe(max?: number): void;
  drain(): Promise<void>;
  isDraining(): boolean;
  isClosed(): boolean;
  callback(err: NatsError | null, msg: Msg): void;
  getSubject(): string;
  getReceived(): number;
  getProcessed(): number;
  getPending(): number;
  getID(): number;
  getMax(): number | undefined;
}

export interface RequestOptions {
  timeout: number;
  headers?: MsgHdrs;
  noMux?: boolean;
  reply?: string;
}

export interface PublishOptions {
  reply?: string;
  headers?: MsgHdrs;
}

export interface Stats {
  inBytes: number;
  outBytes: number;
  inMsgs: number;
  outMsgs: number;
}

export interface URLParseFn {
  (u: string): string;
}<|MERGE_RESOLUTION|>--- conflicted
+++ resolved
@@ -18,14 +18,6 @@
 
 export const Empty = new Uint8Array(0);
 
-<<<<<<< HEAD
-export const Events = Object.freeze({
-  DISCONNECT: "disconnect",
-  RECONNECT: "reconnect",
-  UPDATE: "update",
-  LDM: "ldm",
-});
-=======
 export enum Events {
   DISCONNECT = "disconnect",
   RECONNECT = "reconnect",
@@ -33,18 +25,17 @@
   LDM = "ldm",
   ERROR = "error",
 }
->>>>>>> 44032ab1
 
 export interface Status {
   type: string;
   data: string | ServersChanged;
 }
 
-export const DebugEvents = Object.freeze({
-  RECONNECTING: "reconnecting",
-  PING_TIMER: "pingTimer",
-  STALE_CONNECTION: "staleConnection",
-});
+export enum DebugEvents {
+  RECONNECTING = "reconnecting",
+  PING_TIMER = "pingTimer",
+  STALE_CONNECTION = "staleConnection",
+}
 
 export const DEFAULT_PORT = 4222;
 export const DEFAULT_HOST = "127.0.0.1";
