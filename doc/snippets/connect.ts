--- conflicted
+++ resolved
@@ -14,58 +14,6 @@
  */
 
 // import the connect function
-<<<<<<< HEAD
-import { connect, NatsConnection } from "../../src/mod.ts";
-
-// the connection is configured by a set of ConnectionOptions
-// if none is set, the client will connect to 127.0.0.1:4222.
-// common options:
-const localhostAtStandardPort = {};
-const localPort = { port: 4222 };
-const hostAtStdPort = { url: "demo.nats.io" };
-const hostPort = { url: "demo.nats.io:4222" };
-
-// let's try to connect to all the above, some may fail
-const dials: Promise<NatsConnection>[] = [];
-[localhostAtStandardPort, localPort, hostAtStdPort, hostPort].forEach((v) => {
-  dials.push(connect(v));
-});
-
-const conns: NatsConnection[] = [];
-// wait until all the dialed connections resolve or fail
-// allSettled returns a tupple with `closed` and `value`:
-await Promise.allSettled(dials)
-  .then((a) => {
-    // filter all the ones that succeeded
-    const fulfilled = a.filter((v) => {
-      return v.status === "fulfilled";
-    });
-    // and now extract all the connections
-    //@ts-ignore:
-    const values = fulfilled.map((v) => v.value);
-    conns.push(...values);
-  });
-
-// Print where we connected, and register a close handler
-conns.forEach((nc) => {
-  console.log(`connected to ${nc.getServer()}`);
-  // you can get notified when the client exits by getting closed.
-  // closed resolves void or with an error if the connection
-  // closed because of an error
-  nc.closed()
-    .then((err) => {
-      let m = `connection to ${nc.getServer()} closed`;
-      if (err) {
-        m = `${m} with an error: ${err.message}`;
-      }
-      console.log(m);
-    });
-});
-
-// now close all the connections, and wait for the close to finish
-const closed = conns.map((nc) => nc.close());
-await Promise.all(closed);
-=======
 import { connect } from "../../src/mod.ts";
 
 const servers = [
@@ -93,5 +41,4 @@
   } catch (err) {
     console.log(`error connecting to ${JSON.stringify(v)}`);
   }
-});
->>>>>>> 21c1d34a
+});